--- conflicted
+++ resolved
@@ -887,7 +887,6 @@
     fn from(mech: &Mechanism) -> Self {
         let mechanism = mech.mechanism_type().into();
         match mech {
-<<<<<<< HEAD
             Mechanism::AesGcm(params) => CK_MECHANISM {
                 mechanism,
                 pParameter: params as *const _ as *mut c_void,
@@ -902,7 +901,6 @@
                     .try_into()
                     .expect("usize can not fit in CK_ULONG"),
             },
-=======
             // Mechanisms with parameters
             Mechanism::AesCbc(params) | Mechanism::AesCbcPad(params) => {
                 make_mechanism(mechanism, params)
@@ -911,7 +909,6 @@
             | Mechanism::Des3Cbc(params)
             | Mechanism::DesCbcPad(params)
             | Mechanism::Des3CbcPad(params) => make_mechanism(mechanism, params),
->>>>>>> 72673c8c
             Mechanism::RsaPkcsPss(params)
             | Mechanism::Sha1RsaPkcsPss(params)
             | Mechanism::Sha256RsaPkcsPss(params)
