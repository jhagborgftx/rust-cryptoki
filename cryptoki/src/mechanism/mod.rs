--- conflicted
+++ resolved
@@ -870,31 +870,16 @@
     fn from(mech: &Mechanism) -> Self {
         let mechanism = mech.mechanism_type().into();
         match mech {
-<<<<<<< HEAD
             // Mechanisms with parameters
             Mechanism::AesCbc(params) | Mechanism::AesCbcPad(params) => {
                 make_mechanism(mechanism, params)
             }
+            Mechanism::AesGcm(params) => make_mechanism(mechanism, params),
+            Mechanism::AesCcm(params) => make_mechanism(mechanism, params),
             Mechanism::DesCbc(params)
             | Mechanism::Des3Cbc(params)
             | Mechanism::DesCbcPad(params)
             | Mechanism::Des3CbcPad(params) => make_mechanism(mechanism, params),
-=======
-            Mechanism::AesGcm(params) => CK_MECHANISM {
-                mechanism,
-                pParameter: params as *const _ as *mut c_void,
-                ulParameterLen: std::mem::size_of::<CK_GCM_PARAMS>()
-                    .try_into()
-                    .expect("usize can not fit in CK_ULONG"),
-            },
-            Mechanism::AesCcm(params) => CK_MECHANISM {
-                mechanism,
-                pParameter: params as *const _ as *mut c_void,
-                ulParameterLen: std::mem::size_of::<CK_CCM_PARAMS>()
-                    .try_into()
-                    .expect("usize can not fit in CK_ULONG"),
-            },
->>>>>>> 5680fe84
             Mechanism::RsaPkcsPss(params)
             | Mechanism::Sha1RsaPkcsPss(params)
             | Mechanism::Sha256RsaPkcsPss(params)
