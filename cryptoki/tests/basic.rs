--- conflicted
+++ resolved
@@ -780,7 +780,6 @@
 
 #[test]
 #[serial]
-<<<<<<< HEAD
 fn aes_cbc_encrypt() -> Result<()> {
     // Encrypt two blocks of zeros with AES-128-CBC, and zero IV
     let key = vec![0; 16];
@@ -790,7 +789,58 @@
         0x66, 0xe9, 0x4b, 0xd4, 0xef, 0x8a, 0x2c, 0x3b, 0x88, 0x4c, 0xfa, 0x59, 0xca, 0x34, 0x2b,
         0x2e, 0xf7, 0x95, 0xbd, 0x4a, 0x52, 0xe2, 0x9e, 0xd7, 0x13, 0xd3, 0x13, 0xfa, 0x20, 0xe9,
         0x8d, 0xbc,
-=======
+    ];
+
+    let (pkcs11, slot) = init_pins();
+    let session = pkcs11.open_rw_session(slot)?;
+    session.login(UserType::User, Some(USER_PIN))?;
+
+    let template = [
+        Attribute::Class(ObjectClass::SECRET_KEY),
+        Attribute::KeyType(KeyType::AES),
+        Attribute::Value(key),
+        Attribute::Encrypt(true),
+    ];
+    let key_handle = session.create_object(&template)?;
+    let mechanism = Mechanism::AesCbc(iv);
+    let cipher = session.encrypt(&mechanism, key_handle, &plain)?;
+    assert_eq!(expected_cipher[..], cipher[..]);
+    Ok(())
+}
+
+#[test]
+#[serial]
+fn aes_cbc_pad_encrypt() -> Result<()> {
+    // Encrypt two blocks of zeros with AES-128-CBC and PKCS#7 padding, and zero IV
+    let key = vec![0; 16];
+    let iv = [0; 16];
+    let plain = [0; 32];
+    let expected_cipher = [
+        0x66, 0xe9, 0x4b, 0xd4, 0xef, 0x8a, 0x2c, 0x3b, 0x88, 0x4c, 0xfa, 0x59, 0xca, 0x34, 0x2b,
+        0x2e, 0xf7, 0x95, 0xbd, 0x4a, 0x52, 0xe2, 0x9e, 0xd7, 0x13, 0xd3, 0x13, 0xfa, 0x20, 0xe9,
+        0x8d, 0xbc, 0x5c, 0x04, 0x76, 0x16, 0x75, 0x6f, 0xdc, 0x1c, 0x32, 0xe0, 0xdf, 0x6e, 0x8c,
+        0x59, 0xbb, 0x2a,
+    ];
+
+    let (pkcs11, slot) = init_pins();
+    let session = pkcs11.open_rw_session(slot)?;
+    session.login(UserType::User, Some(USER_PIN))?;
+
+    let template = [
+        Attribute::Class(ObjectClass::SECRET_KEY),
+        Attribute::KeyType(KeyType::AES),
+        Attribute::Value(key),
+        Attribute::Encrypt(true),
+    ];
+    let key_handle = session.create_object(&template)?;
+    let mechanism = Mechanism::AesCbcPad(iv);
+    let cipher = session.encrypt(&mechanism, key_handle, &plain)?;
+    assert_eq!(expected_cipher[..], cipher[..]);
+    Ok(())
+}
+
+#[test]
+#[serial]
 fn aes_gcm_no_aad() -> Result<()> {
     // Encrypt two blocks of zeros with AES-128-GCM
     let key = vec![0; 16];
@@ -801,7 +851,6 @@
         0x03, 0x88, 0xda, 0xce, 0x60, 0xb6, 0xa3, 0x92, 0xf3, 0x28, 0xc2, 0xb9, 0x71, 0xb2, 0xfe,
         0x78, 0xf7, 0x95, 0xaa, 0xab, 0x49, 0x4b, 0x59, 0x23, 0xf7, 0xfd, 0x89, 0xff, 0x94, 0x8b,
         0xc1, 0xe0, 0x40, 0x49, 0x0a, 0xf4, 0x80, 0x56, 0x06, 0xb2, 0xa3, 0xa2, 0xe7, 0x93,
->>>>>>> 5680fe84
     ];
 
     let (pkcs11, slot) = init_pins();
@@ -815,32 +864,14 @@
         Attribute::Encrypt(true),
     ];
     let key_handle = session.create_object(&template)?;
-<<<<<<< HEAD
-    let mechanism = Mechanism::AesCbc(iv);
-    let cipher = session.encrypt(&mechanism, key_handle, &plain)?;
-    assert_eq!(expected_cipher[..], cipher[..]);
-=======
     let mechanism = Mechanism::AesGcm(GcmParams::new(&iv, &aad, 96.into()));
     let cipher_and_tag = session.encrypt(&mechanism, key_handle, &plain)?;
     assert_eq!(expected_cipher_and_tag[..], cipher_and_tag[..]);
->>>>>>> 5680fe84
-    Ok(())
-}
-
-#[test]
-#[serial]
-<<<<<<< HEAD
-fn aes_cbc_pad_encrypt() -> Result<()> {
-    // Encrypt two blocks of zeros with AES-128-CBC and PKCS#7 padding, and zero IV
-    let key = vec![0; 16];
-    let iv = [0; 16];
-    let plain = [0; 32];
-    let expected_cipher = [
-        0x66, 0xe9, 0x4b, 0xd4, 0xef, 0x8a, 0x2c, 0x3b, 0x88, 0x4c, 0xfa, 0x59, 0xca, 0x34, 0x2b,
-        0x2e, 0xf7, 0x95, 0xbd, 0x4a, 0x52, 0xe2, 0x9e, 0xd7, 0x13, 0xd3, 0x13, 0xfa, 0x20, 0xe9,
-        0x8d, 0xbc, 0x5c, 0x04, 0x76, 0x16, 0x75, 0x6f, 0xdc, 0x1c, 0x32, 0xe0, 0xdf, 0x6e, 0x8c,
-        0x59, 0xbb, 0x2a,
-=======
+    Ok(())
+}
+
+#[test]
+#[serial]
 fn aes_gcm_with_aad() -> Result<()> {
     // Encrypt a block of zeros with AES-128-GCM.
     // Use another block of zeros for AAD.
@@ -851,7 +882,6 @@
     let expected_cipher_and_tag = [
         0x03, 0x88, 0xda, 0xce, 0x60, 0xb6, 0xa3, 0x92, 0xf3, 0x28, 0xc2, 0xb9, 0x71, 0xb2, 0xfe,
         0x78, 0xd2, 0x4e, 0x50, 0x3a, 0x1b, 0xb0, 0x37, 0x07, 0x1c, 0x71, 0xb3, 0x5d,
->>>>>>> 5680fe84
     ];
 
     let (pkcs11, slot) = init_pins();
@@ -865,10 +895,9 @@
         Attribute::Encrypt(true),
     ];
     let key_handle = session.create_object(&template)?;
-<<<<<<< HEAD
-    let mechanism = Mechanism::AesCbcPad(iv);
-    let cipher = session.encrypt(&mechanism, key_handle, &plain)?;
-    assert_eq!(expected_cipher[..], cipher[..]);
+    let mechanism = Mechanism::AesGcm(GcmParams::new(&iv, &aad, 96.into()));
+    let cipher_and_tag = session.encrypt(&mechanism, key_handle, &plain)?;
+    assert_eq!(expected_cipher_and_tag[..], cipher_and_tag[..]);
     Ok(())
 }
 
@@ -1136,10 +1165,5 @@
 
     let labels = object_labels_sorted(&session, objects)?;
     assert_eq!(expected_labels, labels);
-=======
-    let mechanism = Mechanism::AesGcm(GcmParams::new(&iv, &aad, 96.into()));
-    let cipher_and_tag = session.encrypt(&mechanism, key_handle, &plain)?;
-    assert_eq!(expected_cipher_and_tag[..], cipher_and_tag[..]);
->>>>>>> 5680fe84
     Ok(())
 }